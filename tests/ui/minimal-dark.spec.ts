--- conflicted
+++ resolved
@@ -11,10 +11,6 @@
   const primaryBtn = page.locator('.btn-primary').first();
   if (await primaryBtn.count()) {
     await expect(primaryBtn).toHaveCSS('background-color', 'rgb(6, 182, 212)');
-<<<<<<< HEAD
-=======
-    // assertion de gradiente eliminada según lineamientos Minimal Dark
->>>>>>> 19492fd8
   }
 
   // Visual snapshot - Login
@@ -25,10 +21,6 @@
   const uiCard = page.locator('.ui-card').first();
   if (await uiCard.count()) {
     await expect(uiCard).toHaveCSS('background-color', 'rgb(31, 41, 55)');
-<<<<<<< HEAD
-=======
-    // assertion de backdrop-filter eliminada según lineamientos Minimal Dark
->>>>>>> 19492fd8
   }
 
   // Visual snapshot - Dashboard
